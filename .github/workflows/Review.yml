name: Move Linked Issues to Review When PR is Opened or Edited

on:
  pull_request:
    types: [opened, edited, synchronize]

jobs:
  update-issues-status:
    runs-on: ubuntu-latest
    steps:
      - name: Find referenced issues in PR body
        id: find-issues
        uses: actions/github-script@v7
        with:
          script: |
            const prBody = context.payload.pull_request.body || '';
            const issueNumbers = [...prBody.matchAll(/#(\d+)/g)].map(m => m[1]);
            core.setOutput('issues', JSON.stringify(issueNumbers));

      - name: Move referenced issues to Review
        if: steps.find-issues.outputs.issues != '[]'
        uses: actions/github-script@v7
        with:
          github-token: ${{ secrets.GITHUB_TOKEN }}
          script: |
            const issueNumbers = JSON.parse('${{ steps.find-issues.outputs.issues }}');
<<<<<<< HEAD
            const PROJECT_ID = '1';
=======
            const PROJECT_ID = 'PVT_kwHODSILks4A9pWS';
>>>>>>> e82e7654
            const STATUS_FIELD_ID = 'PVTSSF_lAHODSILks4A9pWSzgxSYFA';
            const REVIEW_OPTION_ID = '1792fc32';

            for (const issueNumber of issueNumbers) {
              // Find the project item for this issue
              const { repository } = await github.graphql(`
                query($owner: String!, $repo: String!, $issue: Int!) {
                  repository(owner: $owner, name: $repo) {
                    issue(number: $issue) {
                      id
                      projectItems(first: 10) {
                        nodes {
                          id
                          project {
                            id
                          }
                        }
                      }
                    }
                  }
                }
              `, {
                owner: context.repo.owner,
                repo: context.repo.repo,
                issue: parseInt(issueNumber, 10)
              });

              const issue = repository.issue;
              const projectItem = issue.projectItems.nodes.find(
                n => n.project.id === PROJECT_ID
              );
              if (projectItem) {
                await github.graphql(`
                  mutation($itemId: ID!, $fieldId: ID!, $optionId: String!) {
                    updateProjectV2ItemFieldValue(
                      input: {
                        projectId: "${PROJECT_ID}"
                        itemId: $itemId
                        fieldId: $fieldId
                        value: { singleSelectOptionId: $optionId }
                      }
                    ) {
                      projectV2Item {
                        id
                      }
                    }
                  }
                `, {
                  itemId: projectItem.id,
                  fieldId: STATUS_FIELD_ID,
                  optionId: REVIEW_OPTION_ID
                });
              }
            }<|MERGE_RESOLUTION|>--- conflicted
+++ resolved
@@ -24,11 +24,8 @@
           github-token: ${{ secrets.GITHUB_TOKEN }}
           script: |
             const issueNumbers = JSON.parse('${{ steps.find-issues.outputs.issues }}');
-<<<<<<< HEAD
-            const PROJECT_ID = '1';
-=======
+
             const PROJECT_ID = 'PVT_kwHODSILks4A9pWS';
->>>>>>> e82e7654
             const STATUS_FIELD_ID = 'PVTSSF_lAHODSILks4A9pWSzgxSYFA';
             const REVIEW_OPTION_ID = '1792fc32';
 
